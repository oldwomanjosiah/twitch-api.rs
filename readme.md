--- conflicted
+++ resolved
@@ -6,11 +6,6 @@
 
 [Crates.io](https://crates.io/crates/twitch-api-rs)
 
-A Small Crate to query the twitch public api (helix)
-
--------
-
-<<<<<<< HEAD
 A Small Crate to query the twitch public api (helix)
 
 ### Testing
@@ -22,6 +17,7 @@
 TWITCH_API_RS_TEST_CLIENT_ID=<client_id>
 TWITCH_API_RS_TEST_CLIENT_SECRET=<client_secret>
 ```
-=======
-Maintainer: oldwomanjosiah (jhilden13@gmail.com)
->>>>>>> ee60af9b
+
+-------
+
+Maintainer: oldwomanjosiah (jhilden13@gmail.com)